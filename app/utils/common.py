import time
import asyncio
import dspy
from datetime import datetime
from googletrans import Translator
from fastapi.responses import JSONResponse
from app.database.qdrant_client import hybrid_search
from app.schemas.conversations import ProcessedMessage
from app.services.manage_models.model_manager import model_manager
from app.utils.text_processing.reciprocal_rank_fusion import rrf

# Helper function to build a standardized JSON error response
def build_error_response(code: str, message: str, status: int) -> JSONResponse:
    """
    Construct a standardized JSON error response for API endpoints.

    Args:
        code (str): A short error code identifier (e.g., "RESOURCE_NOT_FOUND").
        message (str): A human-readable error message.
        status (int): HTTP status code (e.g., 400, 404, 500).

    Returns:
        JSONResponse: A FastAPI JSONResponse object containing the formatted error.
    """
    return JSONResponse(
        status_code=status,
        content={
            "error": {
                "code": code,
                "message": message,
                "status": status,
                "timestamp": datetime.utcnow().isoformat() + "Z"
            }
        }
    )

# Convert MongoDB document (_id) into a serializable dictionary
def serialize_mongo_document(doc):
    """
    Convert a MongoDB document into a serializable dictionary for API responses.

    Args:
        doc (dict): A MongoDB document.

    Returns:
        dict | None: A sanitized and serializable dictionary, or None if the input is falsy.
    """
    if not doc:
        return None

    doc = doc.copy()
    if "_id" in doc:
        doc["id"] = str(doc["_id"])
        del doc["_id"]
    return doc

# Convert a MongoDB user document into a serializable API format
def serialize_user(user):
    """
    Convert a MongoDB user document into a serializable API format.

    Args:
        user (dict): Raw MongoDB user document.

    Returns:
        dict | None: Cleaned user data including `id`, `fullName`, `email`, and `phone`.
    """
    if not user:
        return None
    return {
        "id": str(user.get("_id", "")),
        "fullName": user.get("fullName", ""),
        "email": user.get("email", ""),
        "phone": user.get("phone", "")
    }

# Log the time taken to execute a process
def log_execution_time(start_time: float = None, process_name: str = None) -> None:
    """
    Log the time taken to execute a process.

    Args:
        start_time (float): The timestamp when the process started.
        process_name (str): A descriptive name of the process (e.g., "LLM", "RAG").

    Returns:
        None
    """
    execution_time = time.time() - start_time
    color = "[green]" if process_name and ("RAG" in process_name or "Dynamic" in process_name) else ""
    end_color = "[/green]" if color else ""
    print(f"{process_name} inference took {color}{execution_time:.2f} seconds{end_color}")

async def get_classifier() -> dspy.Module:
    """
    Load and return the classifier model from the model manager.
    Returns:
        dspy.Module: The classifier module for zero-shot classification.
    Raises:
        Exception: If the classifier model cannot be loaded.
    """
    try:
        classifier = model_manager.get_model("classifier")
        return classifier
    except Exception as e:
        print(f"Failed to load classifier: {str(e)}")
        raise Exception(f"Classifier loading failed: {str(e)}")
    
# Async function to classify text
async def classify_text(processed_message: ProcessedMessage = None) -> str:
    """
    Translate and classify the user's text input in parallel to determine if it's medical-related or not.

    Args:
        processed_message (ProcessedMessage): The user message containing text.

    Returns:
        str: The classification result, typically 'medical-related' or 'not-medical-related'.

    Raises:
        Exception: If translation, classification, or either task fails.
    """
    try:
        async with Translator() as translator:
            translate_task = translator.translate(
                text=processed_message.content, src="auto", dest="en"
            )
            classifier_task = get_classifier()
            start_time = time.time()
            translated_prompt, classifier = await asyncio.gather(
                translate_task, classifier_task
            )
        text_result = await classifier.classify_text(
            prompt=translated_prompt.text[:100]
        )
        log_execution_time(start_time, "Text Classification")
        return text_result
    except Exception as e:
        print(f"Text classification failed: {str(e)}")
        raise Exception(f"Text classification failed: {str(e)}")

# Async function to fetch recent conversations and points
async def classify_message(processed_message: ProcessedMessage, user_id: str) -> ProcessedMessage:
    """
    Fetch recent conversations and points concurrently, then update the processed_message context.

    Args:
        processed_message: The message object to update.
        convo_id: The conversation ID to fetch recent messages from.

    Returns:
        ProcessedMessage: Updates processed_message in place.
    """
    from app.database.qdrant_client import get_recent_conversations
    
    # Start both operations concurrently
    is_medical = False
    if processed_message.content:
        text_task = asyncio.create_task(classify_text(processed_message=processed_message))
        text_result = await text_task
        is_medical = text_result != "not related to medical" and text_result != "code"

    # If medical, start hybrid search while waiting for recent conversations
    if is_medical:
        recent_conversations, points = await asyncio.gather(
            get_recent_conversations(
                collection_name=user_id,
                limit=50
            ),
            hybrid_search(
                query=processed_message.content,
                collection_name=text_result,
                limit=4
            )
        )
<<<<<<< HEAD
        
        processed_message.context = rrf(points=points, n_points=3)
=======
        processed_message.context = rrf(points=points, n_points=3, payload=["text"])
        processed_message.recent_conversations = recent_conversations
>>>>>>> 35a5a394
    else:
        processed_message.recent_conversations = await get_recent_conversations(collection_name=user_id, limit=50)

    return processed_message<|MERGE_RESOLUTION|>--- conflicted
+++ resolved
@@ -173,13 +173,9 @@
                 limit=4
             )
         )
-<<<<<<< HEAD
         
         processed_message.context = rrf(points=points, n_points=3)
-=======
-        processed_message.context = rrf(points=points, n_points=3, payload=["text"])
-        processed_message.recent_conversations = recent_conversations
->>>>>>> 35a5a394
+
     else:
         processed_message.recent_conversations = await get_recent_conversations(collection_name=user_id, limit=50)
 
